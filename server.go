--- conflicted
+++ resolved
@@ -116,14 +116,10 @@
 			continue
 		}
 
-<<<<<<< HEAD
-		if d.AccountID > 0 && h.majsoulRoundData.accountID != d.AccountID {
-=======
 		originJSON := string(msg)
 		h.log.Info(originJSON)
 
-		if h.majsoulRoundData.accountID == -1 && d.AccountID > 0 {
->>>>>>> 63271fa6
+		if d.AccountID > 0 && h.majsoulRoundData.accountID != d.AccountID {
 			h.majsoulRoundData.accountID = d.AccountID
 			printAccountInfo(d.AccountID)
 			continue
